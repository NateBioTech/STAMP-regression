import argparse
import logging
import shutil
import sys
from pathlib import Path

import yaml

from stamp.config import StampConfig

STAMP_FACTORY_SETTINGS = Path(__file__).with_name("config.yaml")

# Set up the logger
_logger = logging.getLogger("stamp")
_logger.setLevel(logging.DEBUG)
_formatter = logging.Formatter("%(asctime)s\t%(levelname)s\t%(message)s")

_stream_handler = logging.StreamHandler(sys.stderr)
_stream_handler.setLevel(logging.INFO)
_stream_handler.setFormatter(_formatter)
_logger.addHandler(_stream_handler)


def _create_config_file(config_file: Path) -> None:
    """Create a new config file at the specified path (by copying the default config file)."""
    if not config_file.exists():
        # Copy original config file
        shutil.copy(STAMP_FACTORY_SETTINGS, config_file)
        _logger.info(f"Created new config file at {config_file.absolute()}")
    else:
        _logger.info(
            f"Refusing to overwrite existing config file at {config_file.absolute()}"
        )


def _run_cli(args: argparse.Namespace) -> None:
    # Handle init command
    if args.command == "init":
        _create_config_file(args.config_file_path)
        return

    # Load YAML configuration
    with open(args.config_file_path, "r") as config_yaml:
        config = StampConfig.model_validate(yaml.safe_load(config_yaml))

    match args.command:
        case "init":
            raise RuntimeError("this case should be handled above")

        case "config":
            print(yaml.dump(config.model_dump(mode="json")))

        case "preprocess":
            from stamp.preprocessing import extract_

            if config.preprocessing is None:
                raise ValueError("no preprocessing configuration supplied")

            _add_file_handle_(_logger, output_dir=config.preprocessing.output_dir)
            _logger.info(
                "using the following configuration:\n"
                f"{yaml.dump(config.preprocessing.model_dump(mode='json'))}"
            )
            extract_(
                output_dir=config.preprocessing.output_dir,
                wsi_dir=config.preprocessing.wsi_dir,
                cache_dir=config.preprocessing.cache_dir,
                tile_size_um=config.preprocessing.tile_size_um,
                tile_size_px=config.preprocessing.tile_size_px,
                extractor=config.preprocessing.extractor,
                max_workers=config.preprocessing.max_workers,
                device=config.preprocessing.device,
                default_slide_mpp=config.preprocessing.default_slide_mpp,
                brightness_cutoff=config.preprocessing.brightness_cutoff,
                canny_cutoff=config.preprocessing.canny_cutoff,
<<<<<<< HEAD
                cache_tiles_ext=config.preprocessing.cache_tiles_ext,
=======
                generate_hash=config.preprocessing.generate_hash,
>>>>>>> 97522aac
            )

        case "train":
            from stamp.modeling.train import train_categorical_model_

            if config.training is None:
                raise ValueError("no training configuration supplied")

            _add_file_handle_(_logger, output_dir=config.training.output_dir)
            _logger.info(
                "using the following configuration:\n"
                f"{yaml.dump(config.training.model_dump(mode='json'))}"
            )
            # We pass every parameter explicitly so our type checker can do its work.
            train_categorical_model_(
                output_dir=config.training.output_dir,
                clini_table=config.training.clini_table,
                slide_table=config.training.slide_table,
                feature_dir=config.training.feature_dir,
                patient_label=config.training.patient_label,
                ground_truth_label=config.training.ground_truth_label,
                filename_label=config.training.filename_label,
                categories=config.training.categories,
                # Dataset and -loader parameters
                bag_size=config.training.bag_size,
                num_workers=config.training.num_workers,
                # Training paramenters
                batch_size=config.training.batch_size,
                max_epochs=config.training.max_epochs,
                patience=config.training.patience,
                accelerator=config.training.accelerator,
                # Experimental features
                use_vary_precision_transform=config.training.use_vary_precision_transform,
                use_alibi=config.training.use_alibi,
            )

        case "deploy":
            from stamp.modeling.deploy import deploy_categorical_model_

            if config.deployment is None:
                raise ValueError("no deployment configuration supplied")

            _add_file_handle_(_logger, output_dir=config.deployment.output_dir)
            _logger.info(
                "using the following configuration:\n"
                f"{yaml.dump(config.deployment.model_dump(mode='json'))}"
            )
            deploy_categorical_model_(
                output_dir=config.deployment.output_dir,
                checkpoint_paths=config.deployment.checkpoint_paths,
                clini_table=config.deployment.clini_table,
                slide_table=config.deployment.slide_table,
                feature_dir=config.deployment.feature_dir,
                ground_truth_label=config.deployment.ground_truth_label,
                patient_label=config.deployment.patient_label,
                filename_label=config.deployment.filename_label,
                num_workers=config.deployment.num_workers,
                accelerator=config.deployment.accelerator,
            )

        case "crossval":
            from stamp.modeling.crossval import categorical_crossval_

            if config.crossval is None:
                raise ValueError("no crossval configuration supplied")

            _add_file_handle_(_logger, output_dir=config.crossval.output_dir)
            _logger.info(
                "using the following configuration:\n"
                f"{yaml.dump(config.crossval.model_dump(mode='json'))}"
            )
            categorical_crossval_(
                output_dir=config.crossval.output_dir,
                clini_table=config.crossval.clini_table,
                slide_table=config.crossval.slide_table,
                feature_dir=config.crossval.feature_dir,
                patient_label=config.crossval.patient_label,
                ground_truth_label=config.crossval.ground_truth_label,
                filename_label=config.crossval.filename_label,
                categories=config.crossval.categories,
                n_splits=config.crossval.n_splits,
                # Dataset and -loader parameters
                bag_size=config.crossval.bag_size,
                num_workers=config.crossval.num_workers,
                # Crossval paramenters
                batch_size=config.crossval.batch_size,
                max_epochs=config.crossval.max_epochs,
                patience=config.crossval.patience,
                accelerator=config.crossval.accelerator,
                # Experimental Features
                use_vary_precision_transform=config.crossval.use_vary_precision_transform,
                use_alibi=config.crossval.use_alibi,
            )

        case "statistics":
            from stamp.statistics import compute_stats_

            if config.statistics is None:
                raise ValueError("no statistics configuration supplied")

            _add_file_handle_(_logger, output_dir=config.statistics.output_dir)
            _logger.info(
                "using the following configuration:\n"
                f"{yaml.dump(config.statistics.model_dump(mode='json'))}"
            )
            compute_stats_(
                output_dir=config.statistics.output_dir,
                pred_csvs=config.statistics.pred_csvs,
                ground_truth_label=config.statistics.ground_truth_label,
                true_class=config.statistics.true_class,
            )

        case "heatmaps":
            from stamp.heatmaps import heatmaps_

            if config.heatmaps is None:
                raise ValueError("no heatmaps configuration supplied")

            _add_file_handle_(_logger, output_dir=config.heatmaps.output_dir)
            _logger.info(
                "using the following configuration:\n"
                f"{yaml.dump(config.heatmaps.model_dump(mode='json'))}"
            )
            heatmaps_(
                feature_dir=config.heatmaps.feature_dir,
                wsi_dir=config.heatmaps.wsi_dir,
                checkpoint_path=config.heatmaps.checkpoint_path,
                output_dir=config.heatmaps.output_dir,
                slide_paths=config.heatmaps.slide_paths,
                device=config.heatmaps.device,
                topk=config.heatmaps.topk,
                bottomk=config.heatmaps.bottomk,
                default_slide_mpp=config.heatmaps.default_slide_mpp,
            )

        case _:
            raise RuntimeError(
                "unreachable: the argparser should only allow valid commands"
            )


def _add_file_handle_(logger: logging.Logger, *, output_dir: Path) -> None:
    output_dir.mkdir(exist_ok=True, parents=True)

    file_handler = logging.FileHandler(output_dir / "logfile.log")
    file_handler.setLevel(logging.DEBUG)

    formatter = logging.Formatter("%(asctime)s\t%(levelname)s\t%(message)s")
    file_handler.setFormatter(formatter)

    logger.addHandler(file_handler)


def main() -> None:
    parser = argparse.ArgumentParser(
        prog="stamp", description="STAMP: Solid Tumor Associative Modeling in Pathology"
    )
    parser.add_argument(
        "--config",
        "-c",
        type=Path,
        dest="config_file_path",
        default=Path("config.yaml"),
        help="Path to config file. Default: config.yaml",
    )

    commands = parser.add_subparsers(dest="command")
    commands.add_parser(
        "init",
        help="Create a new STAMP configuration file at the path specified by --config",
    )
    commands.add_parser(
        "preprocess", help="Preprocess whole-slide images into feature vectors"
    )
    commands.add_parser("train", help="Train a Vision Transformer model")
    commands.add_parser(
        "crossval",
        help="Train a Vision Transformer model with cross validation for modeling.n_splits folds",
    )
    commands.add_parser("deploy", help="Deploy a trained Vision Transformer model")
    commands.add_parser(
        "statistics",
        help="Generate AUROCs and AUPRCs with 95%%CI for a trained Vision Transformer model",
    )
    commands.add_parser("config", help="Print the loaded configuration")
    commands.add_parser("heatmaps", help="Generate heatmaps for a trained model")

    args = parser.parse_args()

    # If no command is given, print help and exit
    if args.command is None:
        parser.print_help()
        exit(1)

    # Run the CLI
    try:
        _run_cli(args)
    except Exception as e:
        _logger.exception(e)
        exit(1)


if __name__ == "__main__":
    main()<|MERGE_RESOLUTION|>--- conflicted
+++ resolved
@@ -73,11 +73,8 @@
                 default_slide_mpp=config.preprocessing.default_slide_mpp,
                 brightness_cutoff=config.preprocessing.brightness_cutoff,
                 canny_cutoff=config.preprocessing.canny_cutoff,
-<<<<<<< HEAD
                 cache_tiles_ext=config.preprocessing.cache_tiles_ext,
-=======
                 generate_hash=config.preprocessing.generate_hash,
->>>>>>> 97522aac
             )
 
         case "train":
