--- conflicted
+++ resolved
@@ -2,11 +2,7 @@
   output_dir: "/path/to/save/files/to"
   wsi_dir: "/path/containing/whole/slide/images/to/extract/features/from"
   # Extractor to use for feature extractor.  Possible options are "ctranspath",
-<<<<<<< HEAD
-  # "mahmood-uni", "mahmood-conch", "chief_ctranspath", "mahmood-conch1_5",
-=======
   # "mahmood-uni", "mahmood-conch", "chief-ctranspath", "mahmood-conch1_5",
->>>>>>> ad5f8fdf
   # "mahmood-uni2", "dino-bloom", "gigapath", "h-optimus-0", "h-optimus-1", "virchow2"
   # Some of them require requesting access to the respective authors beforehand.
   extractor: "ctranspath"
