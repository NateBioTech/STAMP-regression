# STAMP: A Protocol for Solid Tumor Associative Modeling in Pathology

<img src="docs/STAMP_logo.svg" width="250px" align="right"></img>
This repository contains the accompanying code for the steps described in the [preprint](https://arxiv.org/abs/2312.10944v1):

<<<<<<< HEAD
> From Whole Slide Image to Biomarker Prediction:
> A Protocol for End-to-End Deep Learning in Computational Pathology

## Installing stamp
=======
> [!Important]
> STAMP v1.1.0 now uses PyTorch's FlashAttentionV2 implementation, which substantially improves memory efficiency when training. With this update, you *cannot* deploy a saved model from STAMP version ≤ 1.0.3 with this or subsequent versions. Therefore, it is recommended to only update to the latest version of STAMP when starting new experiments. Additionally, the optimizer has been updated from Adam to AdamW. Lastly, STAMP has built-in support for the [UNI Feature extractor](https://www.nature.com/articles/s41591-024-02857-3). Using it will require a Hugging Face account with granted access to the UNI model. For details on fair use, licensing and accessing the UNI model weights, refer to the [UNI GitHub repository](https://www.github.com/mahmoodlab/UNI.git). Note that the installation instructions and results within the STAMP [Nature Protocols paper](https://www.nature.com/articles/s41596-024-01047-2) refer to v1.0.3 of the software. The README file will always contain the most up-to-date installation instructions.

# STAMP protocol <img src="docs/STAMP_logo.svg" width="250px" align="right" />
A protocol for Solid Tumor Associative Modeling in Pathology. This repository contains the accompanying code for the steps described in the [Nature Protocols paper](https://www.nature.com/articles/s41596-024-01047-2): 

>From whole-slide image to biomarker prediction: end-to-end weakly supervised deep learning in computational pathology 

The code can be executed either in a local environment, or in a containerized environment (preferred in clusters).

## Using a local environment
For setting up a local environment, note that the following steps are for Ubuntu Linux systems. For other operating systems such as Windows, MacOS or other Linux distributions, it is recommend to use the containerized environment as described below.

First, install OpenSlide using either the command below or the [official installation instructions](https://openslide.org/download/#distribution-packages):
```bash
apt update && apt install -y openslide-tools libgl1-mesa-glx # libgl1-mesa-glx is needed for OpenCV
```

Second, [install conda](https://conda.io/projects/conda/en/latest/user-guide/install/index.html) on your local computer, create an environment with Python 3.10, and activate it:

```bash
conda create -n stamp python=3.10
conda activate stamp
conda install -c conda-forge libstdcxx-ng=12
```

Then, install the STAMP package via `pip`:
```bash
pip install git+https://github.com/KatherLab/STAMP
```

Once installed, you will be able to run the command line interface directly using the `stamp` command.

Next, initialize STAMP and obtain the required configuration file, config.yaml, in your current working directory, by running the following command:
>>>>>>> d234b887

To install stamp, run
```bash
# We recommend using a virtual environment to install stamp
python -m venv .venv
. .venv/bin/activate

pip install "git+https://github.com/KatherLab/stamp@v2[all]"
```

If the installation was successful, running `stamp` in your terminal should yield the following output:

```
$ stamp
usage: stamp [-h] [--config CONFIG_FILE_PATH] {init,setup,preprocess,train,crossval,deploy,statistics,config,heatmaps} ...

STAMP: Solid Tumor Associative Modeling in Pathology

positional arguments:
  {init,setup,preprocess,train,crossval,deploy,statistics,config,heatmaps}
    init                Create a new STAMP configuration file at the path specified by --config
    preprocess          Preprocess whole-slide images into feature vectors
    train               Train a Vision Transformer model
    crossval            Train a Vision Transformer model with cross validation
    deploy              Deploy a trained Vision Transformer model
    statistics          Generate AUROCs and AUPRCs with 95%CI for a trained Vision Transformer model
    config              Print the loaded configuration
    heatmaps            Generate heatmaps for a trained model

options:
  -h, --help            show this help message and exit
  --config CONFIG_FILE_PATH, -c CONFIG_FILE_PATH
                        Path to config file. Default: config.yaml
```

## Running stamp

For a quick introduction how to run stamp,
check out our [getting started gudie](getting-started.md).

<<<<<<< HEAD
=======
> [!NOTE]  
> By default, STAMP will use the configuration file `config.yaml` in the current working directory (or, if that does not exist, it will use the [default STAMP configuration file](stamp/config.yaml) shipped with this package). If you want to use a different configuration file, use the `--config` command line option, i.e. `stamp --config some/other/file.yaml train`. Note that the `--config` option must be supplied before any of the subcommands. You may also run `stamp init` to create a local `config.yaml` in the current working directory initialized to the default settings.
>>>>>>> d234b887

## Reference

If you find our work useful in your research or if you use parts of this code please consider citing our [Nature Protocols publication](https://www.nature.com/articles/s41596-024-01047-2):

```
<<<<<<< HEAD
@misc{nahhas2023wholeslide,
      title={From Whole-slide Image to Biomarker Prediction: A Protocol for End-to-End Deep Learning in Computational Pathology},
      author={Omar S. M. El Nahhas and Marko van Treeck and Georg Wölflein and Michaela Unger and Marta Ligero and Tim Lenz and Sophia J. Wagner and Katherine J. Hewitt and Firas Khader and Sebastian Foersch and Daniel Truhn and Jakob Nikolas Kather},
      year={2023},
      eprint={2312.10944},
      archivePrefix={arXiv},
      primaryClass={cs.CV}
=======
@Article{ElNahhas2024,
author={El Nahhas, Omar S. M. and van Treeck, Marko and W{\"o}lflein, Georg and Unger, Michaela and Ligero, Marta and Lenz, Tim and Wagner, Sophia J. and Hewitt, Katherine J. and Khader, Firas and Foersch, Sebastian and Truhn, Daniel and Kather, Jakob Nikolas},
title={From whole-slide image to biomarker prediction: end-to-end weakly supervised deep learning in computational pathology},
journal={Nature Protocols},
year={2024},
month={Sep},
day={16},
issn={1750-2799},
doi={10.1038/s41596-024-01047-2},
url={https://doi.org/10.1038/s41596-024-01047-2}
>>>>>>> d234b887
}

```<|MERGE_RESOLUTION|>--- conflicted
+++ resolved
@@ -1,61 +1,30 @@
 # STAMP: A Protocol for Solid Tumor Associative Modeling in Pathology
 
 <img src="docs/STAMP_logo.svg" width="250px" align="right"></img>
-This repository contains the accompanying code for the steps described in the [preprint](https://arxiv.org/abs/2312.10944v1):
+This repository contains the accompanying code for the steps described in the [Nature Protocols paper][stamp paper]:
+"From Whole Slide Image to Biomarker Prediction:
+A Protocol for End-to-End Deep Learning in Computational Pathology".
 
-<<<<<<< HEAD
-> From Whole Slide Image to Biomarker Prediction:
-> A Protocol for End-to-End Deep Learning in Computational Pathology
+> **Note**
+> This repo contains an updated version of the codebase.
+> For a version compatible with the instructions in the paper,
+> please check out [version 1 of STAMP][stamp v1]
+
+[stamp paper]: https://www.nature.com/articles/s41596-024-01047-2 "From whole-slide image to biomarker prediction: end-to-end weakly supervised deep learning in computational pathology"
+[stamp v1]: https://github.com/KatherLab/STAMP/tree/v1
 
 ## Installing stamp
-=======
-> [!Important]
-> STAMP v1.1.0 now uses PyTorch's FlashAttentionV2 implementation, which substantially improves memory efficiency when training. With this update, you *cannot* deploy a saved model from STAMP version ≤ 1.0.3 with this or subsequent versions. Therefore, it is recommended to only update to the latest version of STAMP when starting new experiments. Additionally, the optimizer has been updated from Adam to AdamW. Lastly, STAMP has built-in support for the [UNI Feature extractor](https://www.nature.com/articles/s41591-024-02857-3). Using it will require a Hugging Face account with granted access to the UNI model. For details on fair use, licensing and accessing the UNI model weights, refer to the [UNI GitHub repository](https://www.github.com/mahmoodlab/UNI.git). Note that the installation instructions and results within the STAMP [Nature Protocols paper](https://www.nature.com/articles/s41596-024-01047-2) refer to v1.0.3 of the software. The README file will always contain the most up-to-date installation instructions.
 
-# STAMP protocol <img src="docs/STAMP_logo.svg" width="250px" align="right" />
-A protocol for Solid Tumor Associative Modeling in Pathology. This repository contains the accompanying code for the steps described in the [Nature Protocols paper](https://www.nature.com/articles/s41596-024-01047-2): 
-
->From whole-slide image to biomarker prediction: end-to-end weakly supervised deep learning in computational pathology 
-
-The code can be executed either in a local environment, or in a containerized environment (preferred in clusters).
-
-## Using a local environment
-For setting up a local environment, note that the following steps are for Ubuntu Linux systems. For other operating systems such as Windows, MacOS or other Linux distributions, it is recommend to use the containerized environment as described below.
-
-First, install OpenSlide using either the command below or the [official installation instructions](https://openslide.org/download/#distribution-packages):
-```bash
-apt update && apt install -y openslide-tools libgl1-mesa-glx # libgl1-mesa-glx is needed for OpenCV
-```
-
-Second, [install conda](https://conda.io/projects/conda/en/latest/user-guide/install/index.html) on your local computer, create an environment with Python 3.10, and activate it:
-
-```bash
-conda create -n stamp python=3.10
-conda activate stamp
-conda install -c conda-forge libstdcxx-ng=12
-```
-
-Then, install the STAMP package via `pip`:
-```bash
-pip install git+https://github.com/KatherLab/STAMP
-```
-
-Once installed, you will be able to run the command line interface directly using the `stamp` command.
-
-Next, initialize STAMP and obtain the required configuration file, config.yaml, in your current working directory, by running the following command:
->>>>>>> d234b887
-
-To install stamp, run
+To install stamp, run:
 ```bash
 # We recommend using a virtual environment to install stamp
 python -m venv .venv
 . .venv/bin/activate
 
-pip install "git+https://github.com/KatherLab/stamp@v2[all]"
+pip install "stamp[all] @ git+https://github.com/KatherLab/stamp@v2"
 ```
 
 If the installation was successful, running `stamp` in your terminal should yield the following output:
-
 ```
 $ stamp
 usage: stamp [-h] [--config CONFIG_FILE_PATH] {init,setup,preprocess,train,crossval,deploy,statistics,config,heatmaps} ...
@@ -82,39 +51,23 @@
 ## Running stamp
 
 For a quick introduction how to run stamp,
-check out our [getting started gudie](getting-started.md).
-
-<<<<<<< HEAD
-=======
-> [!NOTE]  
-> By default, STAMP will use the configuration file `config.yaml` in the current working directory (or, if that does not exist, it will use the [default STAMP configuration file](stamp/config.yaml) shipped with this package). If you want to use a different configuration file, use the `--config` command line option, i.e. `stamp --config some/other/file.yaml train`. Note that the `--config` option must be supplied before any of the subcommands. You may also run `stamp init` to create a local `config.yaml` in the current working directory initialized to the default settings.
->>>>>>> d234b887
+check out our [getting started guide](getting-started.md).
 
 ## Reference
 
-If you find our work useful in your research or if you use parts of this code please consider citing our [Nature Protocols publication](https://www.nature.com/articles/s41596-024-01047-2):
-
+If you find our work useful in your research
+or if you use parts of this code
+please consider citing our [Nature Protocols publication](https://www.nature.com/articles/s41596-024-01047-2):
 ```
-<<<<<<< HEAD
-@misc{nahhas2023wholeslide,
-      title={From Whole-slide Image to Biomarker Prediction: A Protocol for End-to-End Deep Learning in Computational Pathology},
-      author={Omar S. M. El Nahhas and Marko van Treeck and Georg Wölflein and Michaela Unger and Marta Ligero and Tim Lenz and Sophia J. Wagner and Katherine J. Hewitt and Firas Khader and Sebastian Foersch and Daniel Truhn and Jakob Nikolas Kather},
-      year={2023},
-      eprint={2312.10944},
-      archivePrefix={arXiv},
-      primaryClass={cs.CV}
-=======
 @Article{ElNahhas2024,
-author={El Nahhas, Omar S. M. and van Treeck, Marko and W{\"o}lflein, Georg and Unger, Michaela and Ligero, Marta and Lenz, Tim and Wagner, Sophia J. and Hewitt, Katherine J. and Khader, Firas and Foersch, Sebastian and Truhn, Daniel and Kather, Jakob Nikolas},
-title={From whole-slide image to biomarker prediction: end-to-end weakly supervised deep learning in computational pathology},
-journal={Nature Protocols},
-year={2024},
-month={Sep},
-day={16},
-issn={1750-2799},
-doi={10.1038/s41596-024-01047-2},
-url={https://doi.org/10.1038/s41596-024-01047-2}
->>>>>>> d234b887
+  author={El Nahhas, Omar S. M. and van Treeck, Marko and W{\"o}lflein, Georg and Unger, Michaela and Ligero, Marta and Lenz, Tim and Wagner, Sophia J. and Hewitt, Katherine J. and Khader, Firas and Foersch, Sebastian and Truhn, Daniel and Kather, Jakob Nikolas},
+  title={From whole-slide image to biomarker prediction: end-to-end weakly supervised deep learning in computational pathology},
+  journal={Nature Protocols},
+  year={2024},
+  month={Sep},
+  day={16},
+  issn={1750-2799},
+  doi={10.1038/s41596-024-01047-2},
+  url={https://doi.org/10.1038/s41596-024-01047-2}
 }
-
 ```